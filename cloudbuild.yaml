--- conflicted
+++ resolved
@@ -106,62 +106,33 @@
       --destination=$${CODEDX_IMAGE}
       --cache
 
-# # build patched DefectDojo Django image,
-# # using Kaniko to speed up builds
-# - id: defectdojo-django-image
-#   name: *kaniko
-#   waitFor: ['kaniko']
-#   entrypoint: sh
-#   args:
-#   - -c
-#   - executor
-#       --context=dir:///workspace/defectdojo
-#       --dockerfile=Dockerfile.django
-#       --destination=$${DD_DJANGO_IMAGE}
-#       --cache
-
-# # build patched DefectDojo Nginx image
-# - id: defectdojo-nginx-image
-#   name: *kaniko
-#   waitFor: ['kaniko']
-#   entrypoint: sh
-#   args:
-#   - -c
-#   - executor
-#       --context=dir:///workspace/defectdojo
-#       --dockerfile=Dockerfile.nginx
-#       --destination=$${DD_NGINX_IMAGE}
-#       --cache
-
-<<<<<<< HEAD
-# # deploy DefectDojo to GKE cluster
-# - id: defectdojo
-#   name: *kubectl
-#   waitFor: ['shared', 'cloudsql-proxy', 'defectdojo-django-image', 'defectdojo-nginx-image']
-#   entrypoint: ./deploy.sh
-#   dir: defectdojo
-
-# build patched CodeDx image
-- id: codedx-image
-  name: *kaniko
-  waitFor: ['kaniko']
-  entrypoint: sh
-  args:
-  - -c
-  - executor
-      --context=dir:///workspace/codedx
-      --destination=$${CODEDX_IMAGE}
-      --cache
-
-# deploy CodeDx to GKE cluster
-- id: codedx
-  name: *kubectl
-  waitFor: ['shared', 'cloudsql-proxy', 'codedx-image']
-  entrypoint: ./deploy.sh
-  dir: codedx
-
-=======
->>>>>>> 5b92f3c0
+# build patched DefectDojo Django image,
+# using Kaniko to speed up builds
+- id: defectdojo-django-image
+  name: *kaniko
+  waitFor: ['kaniko']
+  entrypoint: sh
+  args:
+  - -c
+  - executor
+      --context=dir:///workspace/defectdojo
+      --dockerfile=Dockerfile.django
+      --destination=$${DD_DJANGO_IMAGE}
+      --cache
+
+# build patched DefectDojo Nginx image
+- id: defectdojo-nginx-image
+  name: *kaniko
+  waitFor: ['kaniko']
+  entrypoint: sh
+  args:
+  - -c
+  - executor
+      --context=dir:///workspace/defectdojo
+      --dockerfile=Dockerfile.nginx
+      --destination=$${DD_NGINX_IMAGE}
+      --cache
+
 # build SDARQ frontend Docker image
 - id: sdarq-frontend-image
   name: *kaniko
