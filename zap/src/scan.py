#!/usr/bin/env python3
"""
Runs ZAP scan, uploads results to Code Dx and GCS, and alerts Slack.
"""

import logging
import os
from datetime import datetime
from enum import Enum
from os import getenv
from sys import exit  # pylint: disable=redefined-builtin
from time import sleep
from typing import List

from google.cloud import storage
from slack_sdk.web import WebClient as SlackClient
from codedx_api.CodeDxAPI import CodeDx # pylint: disable=import-error

import defectdojo_apiv2 as defectdojo
from zap import ScanType, zap_compliance_scan, zap_connect


def upload_gcs(bucket_name: str, scan_type: ScanType, filename: str):
    """
    Upload scans to a GCS bucket and return the path to the file in Cloud Console.
    """
    storage_client = storage.Client()
    bucket = storage_client.bucket(bucket_name)
    date = datetime.today().strftime("%Y%m%d")
    path = f"{scan_type}-scans/{date}/{filename}"
    blob = bucket.blob(path)
    blob.upload_from_filename(filename)
    return f"https://console.cloud.google.com/storage/browser/_details/{bucket_name}/{path}"


def error_slack_alert(error: str, token: str, channel: str):
    """
    Send error to slack or make a note in the logs.
    """
    if not channel:
        error_log = f"{ error }. No Slack alert requested."
        logging.warning(error_log)
    else:
        slack = SlackClient(token)
        slack.chat_postMessage(channel=channel, text=error)


def codedx_upload(cdx: CodeDx, project: str, filename: str):
    """
    Create CodeDx project if needed and trigger analysis on the uploaded file.
    """
    if not cdx.get_project_id(project):
        cdx.create_project(project)

    cdx.analyze(project, filename)


def defectdojo_upload(engagement_id: int, zap_filename: str, defect_dojo_key: str, defect_dojo_user: str, defect_dojo: str):  # pylint: disable=line-too-long
    """
    Upload Zap results in DefectDojo engagement
    """
    dojo = defectdojo.DefectDojoAPIv2(
        defect_dojo, defect_dojo_key, defect_dojo_user, debug=True)

    absolute_path = os.path.abspath(zap_filename)
    logging.info("aboslute path: %s", absolute_path)

    dojo.upload_scan(engagement_id=engagement_id,
                     scan_type="ZAP Scan",
                     file=absolute_path,
                     active=True,
                     verified=False,
                     close_old_findings=False,
                     skip_duplicates=False,
                     scan_date=str(datetime.today().strftime('%Y-%m-%d')),
                     tags="Zap")


class Severity(str, Enum):
    """
    Provides possible values of finding severity in Code Dx.
    """

    CRITICAL = "Critical"
    HIGH = "High"
    MEDIUM = "Medium"
    LOW = "Low"
    INFO = "Info"


def get_codedx_alert_count_by_severity(
        cdx: CodeDx,
        project: str,
        severities: List[Severity]
) -> int:
    """
    Get finding count, given the severity levels for a Code Dx project.
    """
    filters = {
        "filter": {
            "severity": [s.value for s in severities],
            "status": ["new", "unresolved", "reopened"],
        },
    }
    pid = cdx.get_project_id(project)
    if not pid:
        new_project = cdx.create_project(project)
        pid = new_project["id"]
    res = cdx.get_finding_count(pid, filters)
    if "count" not in res:
        raise RuntimeError(f"{ res }")

    return res["count"]


def get_alerts_string(cdx: CodeDx, project: str, severities: List[Severity]):
    """
    Get the list of finding statistics to be shown in a Slack alert.
    """
    messages: List[str] = []
    emojis = {
        Severity.CRITICAL.value: ":stopsign:",
        Severity.HIGH.value: ":triangular_flag_on_post:",
        Severity.MEDIUM.value: ":radioactive_sign:",
        Severity.LOW.value: ":warning:",
        Severity.INFO.value: ":heavy_check_mark:",
    }
    for severity in severities:
        count = get_codedx_alert_count_by_severity(cdx, project, [severity])
        if count:
            messages.append(
                f"\t{ emojis[severity] } { count } { severity.value } findings\n"
            )
    return "".join(messages)


def get_codedx_report_by_alert_severity(
        cdx: CodeDx, project: str, severities: List[Severity]
):
    """
    Generate a PDF report, given the severity levels for a Code Dx project.
    """
    logging.info("Getting PDF report from Codedx project: %s", project)
    report_date = datetime.now()
    report_file = f'{project.replace("-", "_")}_report_{report_date:%Y%m%d}.pdf'
    filters = {
        "severity": [s.value for s in severities],
        "status": ["new", "unresolved", "reopened"],
    }
    if not cdx.get_project_id(project):
        cdx.create_project(project)
    cdx.get_pdf(
        project,
        summary_mode="detailed",
        details_mode="with-source",
        include_result_details=True,
        include_comments=True,
        include_request_response=False,
        file_name=report_file,
        filters=filters,
    )

    return report_file


SEVERITY_DELIM = "|"


def parse_severities(severities: str):
    """
    Parse the list of severities.
    """
    default_severities = SEVERITY_DELIM.join(
        (Severity.CRITICAL.value, Severity.HIGH.value)
    )
    severities = severities or default_severities
    return [Severity(s.capitalize()) for s in severities.split(SEVERITY_DELIM)]


def slack_alert_with_report(  # pylint: disable=too-many-arguments
        cdx: CodeDx,
        codedx_project: str,
        severities: List[Severity],
        token: str,
        channel: str,
        target_url: str,
        xml_report_url: str,
        scan_type: ScanType,
):
    """
    Alert Slack on requested findings, if any.
    """
    # continue only if Slack channel is set
    if not channel:
        logging.warning("Slack alert was not requested")
        return

    slack = SlackClient(token)

    gcs_slack_text = ""
    if xml_report_url:
        gcs_slack_text = (
            f"New vulnerability report uploaded to GCS bucket: {xml_report_url}\n"
        )

    if get_codedx_alert_count_by_severity(cdx, codedx_project, severities):
        # attach a full report, if there are findings
        report_file = get_codedx_report_by_alert_severity(
            cdx, codedx_project, severities
        )
        alerts_string = get_alerts_string(cdx, codedx_project, severities)
        report_message = (
            f"{ gcs_slack_text }"
            f"Results from {scan_type.label()} scan of endpoint { target_url }:\n"
            f"{ alerts_string }"
            f"Please see the attached report for details."
        )
        slack.files_upload(
            channels=channel,
            file=report_file,
            title=report_file,
            initial_comment=report_message,
        )
    elif gcs_slack_text:
        # mention only XML report, if it was requested
        slack.chat_postMessage(channel=channel, text=gcs_slack_text)
    else:
        logging.warning("No findings for alert to Slack")
        return
    logging.info("Alert sent to Slack channel: %s", channel)


def main(): # pylint: disable=too-many-locals
    """
    - Run ZAP scan
    - Upload results to Code Dx
    - Upload ZAP XML report to GCS, if needed
    - Send a Slack alert with Code Dx report, if needed.
    """
    max_retries = int(getenv("MAX_RETRIES", '5'))

    for attempt in range(max_retries):
        # run Zap scan
        try:
            # parse env variables
            zap_port = int(getenv("ZAP_PORT", ""))

            codedx_project = getenv("CODEDX_PROJECT")
            codedx_url = getenv("CODEDX_URL")
            codedx_api_key = getenv("CODEDX_API_KEY")

            target_url = getenv("URL")
            scan_type = ScanType[getenv("SCAN_TYPE").upper()]

            bucket_name = getenv("BUCKET_NAME")

            slack_channel = getenv("SLACK_CHANNEL")
            slack_token = getenv("SLACK_TOKEN")

            severities = parse_severities(getenv("SEVERITIES"))

            # variables needed for DefectDojo
            defect_dojo_key = getenv("DEFECT_DOJO_KEY")
            engagement_id = int(getenv("ENGAGEMENT_ID"))
            defect_dojo_user = getenv("DEFECT_DOJO_USER")
            defect_dojo = getenv("DEFECT_DOJO")

            # configure logging
            logging.basicConfig(
                level=logging.INFO,
                format=f"%(levelname)-8s [{codedx_project} {scan_type}-scan] %(message)s",
            )
            logging.info("Severities: %s", ", ".join(
                s.value for s in severities))

            zap_filename = zap_compliance_scan(
                codedx_project, zap_port, target_url, scan_type)

            # upload its results to Code Dx
            cdx = CodeDx(codedx_url, codedx_api_key)
            codedx_upload(cdx, codedx_project, zap_filename)

            # optionally, upload them to GCS
            xml_report_url = ""
            if scan_type == ScanType.UI:
                xml_report_url = upload_gcs(
                    bucket_name,
                    scan_type,
                    zap_filename,
                )

            # alert Slack, if needed
            slack_alert_with_report(
                cdx,
                codedx_project,
                severities,
                slack_token,
                slack_channel,
                target_url,
                xml_report_url,
                scan_type,
            )

            # upload results in defectDojo
            defectdojo_upload(engagement_id, zap_filename,
                              defect_dojo_key, defect_dojo_user, defect_dojo)

            zap = zap_connect(zap_port)
            zap.core.shutdown()
        except Exception as error: # pylint: disable=broad-except
            error_message = f"[RETRY-{ attempt }] Exception running Zap Scans: { error }"
            logging.warning(error_message)
            if attempt == max_retries - 1:
<<<<<<< HEAD
                error_message = f"Error running Zap Scans. Last known error: { error }"
=======
                error_message = f"Error running Zap Scans for { codedx_project }. Last known error: { e }"
>>>>>>> 187810a5
                error_slack_alert(error_message, slack_token, slack_channel)
                try:
                    zap = zap_connect(zap_port)
                    zap.core.shutdown()
                except Exception as zap_e: # pylint: disable=broad-except
                    error_message = f"Error shutting down zap: { zap_e }"
                    error_slack_alert(
                        error_message, slack_token, slack_channel)
                    logging.exception("Error shutting down zap.")
                logging.exception("Max retries exceeded.")
                exit(0)
            sleep(5)
        else:
            break


if __name__ == "__main__":
    main()<|MERGE_RESOLUTION|>--- conflicted
+++ resolved
@@ -311,11 +311,7 @@
             error_message = f"[RETRY-{ attempt }] Exception running Zap Scans: { error }"
             logging.warning(error_message)
             if attempt == max_retries - 1:
-<<<<<<< HEAD
-                error_message = f"Error running Zap Scans. Last known error: { error }"
-=======
                 error_message = f"Error running Zap Scans for { codedx_project }. Last known error: { e }"
->>>>>>> 187810a5
                 error_slack_alert(error_message, slack_token, slack_channel)
                 try:
                     zap = zap_connect(zap_port)
