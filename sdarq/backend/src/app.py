--- conflicted
+++ resolved
@@ -56,11 +56,6 @@
     "Authorization": f"Token {dojo_api_key}",
 }
 
-<<<<<<< HEAD
-# Instantiate the DefectDojo backend wrapper
-dd = wrapper.DefectDojoAPI(dojo_host, dojo_api_key, dojo_user, debug=True)
-=======
->>>>>>> b95c4a9e
 app = FlaskAPI(__name__)
 
 # Instantiate the Jira backend wrapper
@@ -194,25 +189,10 @@
         "Request to read CIS scanner results for project %s ", project_id_edited)
 
     if re.match(pattern, project_id_edited):
-<<<<<<< HEAD
-        sql_tables = """
-                SELECT table_name FROM `cis.INFORMATION_SCHEMA.TABLES` WHERE table_name=@corpus
-                """
-        job_config = bigquery.QueryJobConfig(
-            query_parameters=[
-                bigquery.ScalarQueryParameter(
-                    "corpus", "STRING", project_id_edited)
-            ])
-        query_job_table = client.query(sql_tables, job_config=job_config)
-        results_table = query_job_table.result()
-        tables = [dict(row) for row in query_job_table]
-        if results_table.total_rows != 0:
-=======
         table_id = u"{0}.{1}.{2}".format(
             pubsub_project_id, 'cis', project_id_edited)
         try:
             client.get_table(table_id)
->>>>>>> b95c4a9e
             sql_query = "SELECT table_id, FORMAT_TIMESTAMP('%m-%d-%G %T',TIMESTAMP_MILLIS(last_modified_time)) AS last_modified_date FROM `{0}.cis.__TABLES__` WHERE table_id=@tableid".format(
                 str(pubsub_project_id))
             job_config = bigquery.QueryJobConfig(
@@ -223,26 +203,16 @@
             query_job_table = client.query(sql_query, job_config=job_config)
             query_job_table.result()
             table_data = [dict(row) for row in query_job_table]
-<<<<<<< HEAD
-            sql_query_2 = "SELECT * FROM `{0}.cis.{1}` WHERE id!='5.3' AND id!='2.1' AND id!='2.2' ORDER BY impact DESC".format(str(pubsub_project_id),
-=======
             sql_query_2 = "SELECT * FROM `{0}.cis.{1}` WHERE id!='5.3' AND id!='2.1' AND id!='2.2' ORDER BY id".format(str(pubsub_project_id),
->>>>>>> b95c4a9e
                                                                                                                                 str(project_id_edited))
             query_job = client.query(sql_query_2)
             query_job.result()
             findings = [dict(row) for row in query_job]
             table = json.dumps({'findings': findings, 'table': table_data},
-<<<<<<< HEAD
-                               indent=4, sort_keys=True, default=str)
-            return table
-        else:
-=======
                                indent=4, default=str)
             return table
         except Exception:
             status_code = 404
->>>>>>> b95c4a9e
             notfound = f"""
             This Google project is not found! Did you make sure to supply the right GCP Project ID?
             You can verify the ID of the project you want to scan by running the following command:
