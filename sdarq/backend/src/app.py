--- conflicted
+++ resolved
@@ -31,26 +31,19 @@
 from flask_cors import cross_origin
 from google.cloud import bigquery, firestore, pubsub_v1
 from jira import JIRA
+from trigger import parse_tags
 
 import parse_data as parse_json_data
 import slacknotify
 
-<<<<<<< HEAD
-from trigger import parse_tags
-
-
-# Env variables
-dojo_host = os.getenv('dojo_host') # dojo host
-=======
-dojo_host = os.getenv('dojo_host')  
->>>>>>> 7f2c11c9
+dojo_host = os.getenv('dojo_host')
 dojo_api_key = os.getenv('dojo_api_key')
 slack_token = os.getenv('slack_token')
 jira_username = os.getenv('jira_username')
 jira_api_token = os.getenv('jira_api_token')
 jira_instance = os.getenv('jira_instance')
 sdarq_host = os.getenv('sdarq_host')
-dojo_host_url = os.getenv('dojo_host_url')  
+dojo_host_url = os.getenv('dojo_host_url')
 appsec_slack_channel = os.getenv('appsec_slack_channel')
 appsec_jira_project_key = os.getenv('appsec_jira_project_key')
 
@@ -169,18 +162,18 @@
 
             slacknotify.slacknotify(
                 appsec_slack_channel, dojo_name, security_champion, product_id, dojo_host_url)
-                
+
         jira.create_issue(project=appsec_jira_project_key,
-                    summary=appsec_jira_ticket_summury,
-                    description=str(
-                        appsec_jira_ticket_description),
-                    issuetype={'name': 'Task'})
+                          summary=appsec_jira_ticket_summury,
+                          description=str(
+                              appsec_jira_ticket_description),
+                          issuetype={'name': 'Task'})
         logging.info("Jira ticket in appsec board created")
 
         return ''
     except Exception:
         status_code = 404
-        message= """
+        message = """
         Server did not respond correctly to your request! 
         """
         return Response(json.dumps({'statusText': message}), status=status_code, mimetype='application/json')
@@ -403,47 +396,6 @@
         zap_topic_path = publisher.topic_path(
             pubsub_project_id, zap_topic_name)
 
-<<<<<<< HEAD
-    publisher = pubsub_v1.PublisherClient()
-    zap_topic_path = publisher.topic_path(pubsub_project_id, zap_topic_name)
-
-    res = requests.get(endpoint, headers=headers, timeout=30)
-    res.raise_for_status()
-    endpoints = res.json()["results"]
-
-    if not re.match(r'^(http|https)://', user_supplied_url):
-        user_supplied_url = 'https://' + user_supplied_url
-
-    parsed_user_url = urlparse(user_supplied_url)
-    for endpoint in endpoints:
-        if endpoint['host'] == parsed_user_url.netloc and (endpoint['path'] or '/').rstrip('/') == parsed_user_url.path.rstrip('/'):
-            service_codex_project, default_slack_channel, service_scan_type, engagement_id = parse_tags(
-                endpoint)
-            if endpoint['path'] is None:
-                service_full_endpoint = f"{endpoint['protocol']}://{endpoint['host']}"
-            else:
-                service_full_endpoint = f"{endpoint['protocol']}://{endpoint['host']}/{endpoint['path']}"
-            severities = parse_json_data.parse_severities(
-                json_data['severities'])
-            publisher.publish(zap_topic_path,
-                              data=message,
-                              URL=service_full_endpoint,
-                              CODEDX_PROJECT=service_codex_project,
-                              SCAN_TYPE=service_scan_type.name,
-                              SEVERITIES=severities,
-                              SLACK_CHANNEL=dev_slack_channel,
-                              ENGAGEMENT_ID=engagement_id)
-            logging.info("User %s requested to scan via ZAP %s service", user_email, service_full_endpoint)
-            return ''
-    else:
-        status_code = 404
-        text_message = """
-        You should NOT run a security pentest against the URL you entered,
-        or maybe it doesn't exist in AppSec list. Please contact AppSec team.
-        """
-        logging.info("User %s requested to scan via ZAP a service that does not exist in DefectDojo endpoint list", user_email)
-        return Response(json.dumps({'statusText': text_message}), status=status_code, mimetype='application/json')
-=======
         res = requests.get(endpoint, headers=headers, timeout=30)
         res.raise_for_status()
         endpoints = res.json()["results"]
@@ -482,9 +434,11 @@
             logging.info(
                 "User %s requested to scan via ZAP a service that does not exist in DefectDojo endpoint list", user_email)
             return Response(json.dumps({'statusText': text_message}), status=status_code, mimetype='application/json')
-    except Exception as error:
-        return Response(json.dumps({'statusText': error}), status=status_code, mimetype='application/json')
->>>>>>> 7f2c11c9
+    except Exception:
+        message = """ 
+        Server did not respond correctly to your request! 
+        """
+        return Response(json.dumps({'statusText': message}), status=status_code, mimetype='application/json')
 
 
 @app.route('/create_sec_control_template/', methods=['POST'])
@@ -691,28 +645,55 @@
     Args:
         JSON data supplied by user
     """
-    user_data = request.get_json()    
-    user_email = request.headers.get('X-Goog-Authenticated-User-Email')
-
-    if user_data['high_level'] == 'add_SA' \
-        or user_data['high_level'] == 'change_product_api' and user_data['main_product'] == 'Other' and user_data['product_features_other'] == 'None/other' and user_data['confidentiality'] == 'Yes' \
-        or user_data['high_level'] == 'change_product_api' and user_data['main_product'] == 'Other' and user_data['product_features_other'] == 'None/other' and user_data['confidentiality'] == 'Not sure' \
-        or user_data['high_level'] == 'change_product_api' and user_data['main_product'] == 'Other' and user_data['product_features_other'] == 'None/other' and user_data['confidentiality'] == 'No' and user_data['integrity'] == 'Yes' \
-        or user_data['high_level'] == 'change_product_api' and user_data['main_product'] == 'Other' and user_data['product_features_other'] == 'None/other' and user_data['confidentiality'] == 'No' and user_data['integrity'] == 'Not sure' \
-        or user_data['high_level'] == 'change_product_api' and user_data['main_product'] == 'Other' and user_data['product_features_other'] == 'None/other' and user_data['confidentiality'] == 'No' and user_data['integrity'] == 'No' and user_data['availability'] == 'Yes' \
-        or user_data['high_level'] == 'change_product_api' and user_data['main_product'] == 'Other' and user_data['product_features_other'] == 'None/other' and user_data['confidentiality'] == 'No' and user_data['integrity'] == 'No' and user_data['availability'] == 'Not sure' \
-        or user_data['high_level'] == 'change_product_ui' and user_data['product_ui_question_change'] in ['change_ui_url_inputs', 'change_ui_load_active_content', 'change_ui_change_dom'] \
-        or user_data['high_level'] == 'change_product_api' and user_data['main_product'] in ['Changing or adding an API endpoint that processes XML files from user input', 'Introducing/changing a file upload feature', 'Making use of Cryptography'] \
-        or user_data['high_level'] == 'change_infrastructure' and user_data['infrastructure_gcp'] in ['Access control change that involves granting privileged or public access to an entity.', 'Changing an existing firewall rule or adding a new one', 'Changing logging configs'] and user_data['if_access_control_change_playbook'] == 'Not sure':
-        logging.info("User %s submitted a HIGH Risk JIRA Ticket", user_email)
-        if 'jira_ticket_link' in user_data:
-            slacknotify.slacknotify_jira_ticket_risk_assessment(appsec_slack_channel, user_data['jira_ticket_link'], user_email, user_data)
+    user_data = request.get_json()
+    user_email = request.headers.get('X-Goog-Authenticated-User-Email')
+
+    try:
+        if user_data['high_level'] == 'add_SA' \
+            or user_data['high_level'] == 'change_product_api' and user_data['main_product'] == 'Other'  \
+                and user_data['product_features_other'] == 'None/other' and user_data['confidentiality'] == 'Yes' \
+            or user_data['high_level'] == 'change_product_api' and user_data['main_product'] == 'Other'  \
+                and user_data['product_features_other'] == 'None/other' and user_data['confidentiality'] == 'Not sure' \
+            or user_data['high_level'] == 'change_product_api' and user_data['main_product'] == 'Other'  \
+                and user_data['product_features_other'] == 'None/other' and user_data['confidentiality'] == 'No' \
+            and user_data['integrity'] == 'Yes' \
+            or user_data['high_level'] == 'change_product_api' and user_data['main_product'] == 'Other'  \
+                and user_data['product_features_other'] == 'None/other' and user_data['confidentiality'] == 'No' \
+            and user_data['integrity'] == 'Not sure' \
+            or user_data['high_level'] == 'change_product_api' and user_data['main_product'] == 'Other'  \
+                and user_data['product_features_other'] == 'None/other' and user_data['confidentiality'] == 'No' \
+            and user_data['integrity'] == 'No' and user_data['availability'] == 'Yes' \
+            or user_data['high_level'] == 'change_product_api' and user_data['main_product'] == 'Other'  \
+                and user_data['product_features_other'] == 'None/other' and user_data['confidentiality'] == 'No' \
+            and user_data['integrity'] == 'No' and user_data['availability'] == 'Not sure' \
+            or user_data['high_level'] == 'change_product_ui' \
+                and user_data['product_ui_question_change'] \
+            in ['change_ui_url_inputs', 'change_ui_load_active_content', 'change_ui_change_dom'] \
+            or user_data['high_level'] == 'change_product_api' \
+                and user_data['main_product'] \
+            in ['Changing or adding an API endpoint that processes XML files from user input', 'Introducing/changing a file upload feature', 'Making use of Cryptography'] \
+            or user_data['high_level'] == 'change_infrastructure' \
+                and user_data['infrastructure_gcp'] \
+            in ['Access control change that involves granting privileged or public access to an entity.', 'Changing an existing firewall rule or adding a new one', 'Changing logging configs'] \
+                and user_data['if_access_control_change_playbook'] == 'Not sure':
+            logging.info(
+                "User %s submitted a HIGH Risk JIRA Ticket", user_email)
+            if 'jira_ticket_link' in user_data:
+                slacknotify.slacknotify_jira_ticket_risk_assessment(
+                    appsec_slack_channel, user_data['jira_ticket_link'], user_email, user_data)
+            else:
+                slacknotify.slacknotify_jira_ticket_risk_assessment(
+                    appsec_slack_channel, user_data['context'], user_email, user_data)
         else:
-            slacknotify.slacknotify_jira_ticket_risk_assessment(appsec_slack_channel, user_data['context'], user_email, user_data)
-    else:
-        logging.info("User %s submitted a MEDIUM/LOW Risk Jira Ticket", user_email)
-    return ''
-
+            logging.info(
+                "User %s submitted a MEDIUM/LOW Risk Jira Ticket", user_email)
+        return ''
+    except Exception:
+        status_code = 404
+        message = """
+            Server did not respond correctly to your request! 
+            """
+        return Response(json.dumps({'statusText': message}), status=status_code, mimetype='application/json')
 
 
 if __name__ == "__main__":
