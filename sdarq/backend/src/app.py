"""
This module
- sends a new service requirements request
        - creates a new product in Defect Dojo
        - optionally creates a Jira Ticket
        - notifies several Slack channels about service requirements request
- sends request to scan a GCP project against the CIS Benchmark
- get results from BigQuery for a scanned GCP project
"""
#!/usr/bin/env python3

import os
import re
import json
import logging
import threading

from typing import List
from flask import request, Response
from flask_api import FlaskAPI
from flask_cors import cross_origin
from google.cloud import bigquery
from google.cloud import pubsub_v1
from google.cloud import firestore
from jira import JIRA

import slacknotify
import defectdojo as wrapper
from github_repo_dispatcher import github_repo_dispatcher

# Env variables
dojo_host = os.getenv('dojo_host')
dojo_user = os.getenv('dojo_user')
dojo_api_key = os.getenv('dojo_api_key')
slack_token = os.getenv('slack_token')
github_token = os.getenv('github_token', None)
github_org = os.getenv('github_org', None)
github_repo = os.getenv('github_repo', None)
github_event = os.getenv('github_event', "sdarq")
jira_username = os.getenv('jira_username')
jira_api_token = os.getenv('jira_api_token')
jira_instance = os.getenv('jira_instance')
sdarq_host = os.getenv('sdarq_host')
dojo_host_url = os.getenv('dojo_host_url')
firestore_collection = os.getenv('firestore_collection')
<<<<<<< HEAD
=======
# appsec_jira_board = os.getenv('appsec_jira_board')
>>>>>>> 4ef4333c
topic_name = os.environ['JOB_TOPIC']
pubsub_project_id = os.environ['PUBSUB_PROJECT_ID']

# Instantiate the DefectDojo backend wrapper
dd = wrapper.DefectDojoAPIv2(dojo_host, dojo_api_key, dojo_user, api_version="v2")

app = FlaskAPI(__name__)

# Instantiate the Jira backend wrapper
global jira
jira = JIRA(basic_auth=(jira_username, jira_api_token),
            options={'server': jira_instance})

client = bigquery.Client()
db = firestore.Client()


@app.route('/health/', methods=['GET'])
def health():
    """
    Check health for ingress
    Args:
        None
    Returns:
        200 status
    """
    return ''


@app.route('/submit/', methods=['POST'])
@cross_origin(origins=sdarq_host)
def submit():
    """
    Send new product to DefectDojo,
    create Jira ticket in teams board (optional),
    create Jira ticket in appsec team board for TM
    Args:
        formatted_jira_description
    Returns:
        200 status
    """
    json_data = request.get_json()
    dojo_name = json_data['Service']
    security_champion = json_data['Security champion']
    product_type = 1

    def prepare_dojo_input(json_data):
        """ Prepares defect dojo description input """
        data = json.dumps(json_data).strip('{}')
        data1 = data.strip(',').replace(',', ' \n')
        data2 = data1.strip('[').replace('[', ' ')
        data3 = data2.strip(']').replace(']', ' ')
        data4 = data3.strip('""').replace('"', ' ')

        return data4

    # Create a Jira ticket for Threat Model in Appsec team board
    architecture_diagram = json_data['Architecture Diagram']
    github_url = json_data['Github URL']
    appsec_jira_ticket_description = github_url + '\n' + architecture_diagram
    appsec_jira_ticket_summury = 'Threat Model request ' + dojo_name

<<<<<<< HEAD
    jira_ticket_appsec = jira.create_issue(project='ATP',
=======
    jira_ticket_appsec = jira.create_issue(project='DSEC',
>>>>>>> 4ef4333c
                                           summary=appsec_jira_ticket_summury,
                                           description=str(
                                               appsec_jira_ticket_description),
                                           issuetype={'name': 'Task'})
    logging.info("Jira ticket in appsec board created")

    # Create a Jira ticket if user chooses a Jira project
    if 'JiraProject' in json_data:
        project_key_id = json_data['JiraProject']
        jira_description = json.dumps(
            json_data['Ticket_Description']).strip('[]')

        formatted_jira_description = jira_description.strip(
            '", "').replace('", "', '\n-')

        jira_ticket = jira.create_issue(project=project_key_id,
                                        summary='New security requirements issue',
                                        description=str(
                                            formatted_jira_description),
                                        issuetype={'name': 'Task'})
        logging.info("Jira ticket in %s board created", project_key_id)

        # Delete Ticket_Description from json
        del json_data['Ticket_Description']

        # Set product description
        product = dd.create_product(dojo_name, prepare_dojo_input(json_data), product_type)
        product_id = product.id()
        logging.info("Product created: %s", dojo_name)

        # Set Slack notification
        slack_channels_list = ['#zap-test']
        for channel in slack_channels_list:
            slacknotify.slacknotify_jira(slack_token, channel, dojo_name, security_champion,
                                         product_id, dojo_host_url, jira_instance,
                                         project_key_id, jira_ticket)

    else:
        # Set product description
        product = dd.create_product(dojo_name, prepare_dojo_input(json_data), product_type)
        product_id = product.id()
        logging.info("Product created: %s", dojo_name)

        # When Jira ticket creation is not selected
        slack_channels_list = ['#zap-test']
        for channel in slack_channels_list:
            slacknotify.slacknotify(
                slack_token, channel, dojo_name, security_champion, product_id, dojo_host_url)

    if github_token and github_org and github_repo:
        github_repo_dispatcher(github_token, github_org,
                               github_repo, github_event, json_data)

    return ''


@app.route('/cis_results/', methods=['POST'])
@cross_origin(origins=sdarq_host)
def cis_results():
    """
    Get CIS results for a specific google project
    Args:
        project_id: GCP project that will be scanned for security configurations
    Returns:
        json: Security scan results for given project_id
    """
    project_id_encoded = request.get_data()
    project_id = project_id_encoded.decode("utf-8")
    pattern = "^[a-z0-9][a-z0-9-_]{4,28}[a-z0-9]$"
    project_id_edited = project_id.strip('-').replace('-', '_')

    logging.info(
        "Request to read CIS scanner results for project %s ", project_id_edited)

    if re.match(pattern, project_id_edited):
        table_id = u"{0}.{1}.{2}".format(
            pubsub_project_id, 'cis', project_id_edited)
        try:
            client.get_table(table_id)
            sql_query = "SELECT table_id, FORMAT_TIMESTAMP('%m-%d-%G %T',TIMESTAMP_MILLIS(last_modified_time)) AS last_modified_date FROM `{0}.cis.__TABLES__` WHERE table_id=@tableid".format(
                str(pubsub_project_id))
            job_config = bigquery.QueryJobConfig(
                query_parameters=[
                    bigquery.ScalarQueryParameter(
                        "tableid", "STRING", project_id_edited)
                ])
            query_job_table = client.query(sql_query, job_config=job_config)
            query_job_table.result()
            table_data = [dict(row) for row in query_job_table]
            sql_query_2 = "SELECT * FROM `{0}.cis.{1}` WHERE id!='5.3' AND id!='2.1' AND id!='2.2' ORDER BY impact DESC".format(str(pubsub_project_id),
                                                                                                                                str(project_id_edited))
            query_job = client.query(sql_query_2)
            query_job.result()
            findings = [dict(row) for row in query_job]
            table = json.dumps({'findings': findings, 'table': table_data},
                               indent=4, sort_keys=True, default=str)
            return table
        except Exception:
            notfound = f"""
            This Google project is not found! Did you make sure to supply the right GCP Project ID?
            You can verify the ID of the project you want to scan by running the following command:
            gcloud config list project --format='value(core.project)'
            """
            return Response(json.dumps({'statusText': notfound}), status=404, mimetype='application/json')


@app.route('/cis_scan/', methods=['POST'])
@cross_origin(origins=sdarq_host)
def cis_scan():
    """
    Scans a specific google project
    """
    json_data = request.get_json()
    user_project_id = json_data['project_id']
    pattern = "^[a-z0-9][a-z0-9-_]{4,28}[a-z0-9]$"
    message = ""
    results_url = f"{sdarq_host}/cis/results?project_id={user_project_id}"
    message = message.encode("utf-8")

    if re.match(pattern, user_project_id):
        publisher = pubsub_v1.PublisherClient()
        topic_path = publisher.topic_path(pubsub_project_id, topic_name)
        user_proj = user_project_id.replace('-', '_')
        logging.info(
            "Request to assess security posture for project %s ", user_proj)
        db.collection(firestore_collection).document(user_proj)
        if 'slack_channel' in json_data:
            slack_channel = json_data['slack_channel']
            publisher.publish(topic_path,
                              data=message,
                              GCP_PROJECT_ID=user_project_id,
                              SLACK_CHANNEL=slack_channel,
                              SLACK_RESULTS_URL=results_url,
                              FIRESTORE_COLLECTION=firestore_collection)
        else:
            publisher.publish(topic_path,
                              data=message,
                              GCP_PROJECT_ID=user_project_id,
                              FIRESTORE_COLLECTION=firestore_collection)

    callback_done = threading.Event()

    def on_snapshot(doc_snapshots: List[firestore.DocumentSnapshot], _changes, _read_time):
        for doc in doc_snapshots:
            if doc.exists:
                callback_done.set()
                return

    user_proj = user_project_id.replace('-', '_')
    doc_ref = db.collection(firestore_collection).document(user_proj)
    doc_ref.delete()
    doc_watch = doc_ref.on_snapshot(on_snapshot)
    callback_done.wait(timeout=3600)
    doc_watch.unsubscribe()
    doc = doc_ref.get()

    check_dict = doc.to_dict()
    print(check_dict)
    if check_dict:
        status_code = 404
        text_message = check_dict['Error']
        doc_ref.delete()
        return Response(json.dumps({'statusText': text_message}), status=status_code, mimetype='application/json')
    else:
        doc_ref.delete()
        return ''


@app.route('/request_tm/', methods=['POST'])
@cross_origin(origins=sdarq_host)
def request_tm():
    """
    Creates a request for threat model for a specific service
    Creates a Jira ticket and notifies team in Slack
    Args:
        JSON data supplied by user
    """
    user_data = request.get_json()
    security_champion = user_data['Eng']
    request_type = user_data['Type']
    project_name = user_data['Name']

    appsec_jira_ticket_summury = user_data['Type'] + user_data['Name']
    appsec_jira_ticket_description = user_data['Diagram'] + '\n' + \
        user_data['Document'] + '\n' + user_data['Github']

    logging.info("Request for threat model for project %s ", project_name)

<<<<<<< HEAD
    jira_ticket_appsec = jira.create_issue(project='ATP',
=======
    jira_ticket_appsec = jira.create_issue(project='DSEC',
>>>>>>> 4ef4333c
                                           summary=appsec_jira_ticket_summury,
                                           description=str(
                                               appsec_jira_ticket_description),
                                           issuetype={'name': 'Task'})
    logging.info(
        "Jira ticket in appsec board for project %s threat model", project_name)

    slack_channels_list = ['#dsp-security', '#appsec-internal']
    for channel in slack_channels_list:
        slacknotify.slacknotify_threat_model(slack_token, channel, security_champion,
<<<<<<< HEAD
                                             request_type, project_name, jira_instance, jira_ticket_appsec, 'ATP')
=======
                                             request_type, project_name, jira_instance, jira_ticket_appsec, 'DSEC')
>>>>>>> 4ef4333c

    return ''


if __name__ == "__main__":
    app.run(host='127.0.0.1', port=int(os.getenv('PORT', 8080)))<|MERGE_RESOLUTION|>--- conflicted
+++ resolved
@@ -43,10 +43,6 @@
 sdarq_host = os.getenv('sdarq_host')
 dojo_host_url = os.getenv('dojo_host_url')
 firestore_collection = os.getenv('firestore_collection')
-<<<<<<< HEAD
-=======
-# appsec_jira_board = os.getenv('appsec_jira_board')
->>>>>>> 4ef4333c
 topic_name = os.environ['JOB_TOPIC']
 pubsub_project_id = os.environ['PUBSUB_PROJECT_ID']
 
@@ -109,11 +105,7 @@
     appsec_jira_ticket_description = github_url + '\n' + architecture_diagram
     appsec_jira_ticket_summury = 'Threat Model request ' + dojo_name
 
-<<<<<<< HEAD
     jira_ticket_appsec = jira.create_issue(project='ATP',
-=======
-    jira_ticket_appsec = jira.create_issue(project='DSEC',
->>>>>>> 4ef4333c
                                            summary=appsec_jira_ticket_summury,
                                            description=str(
                                                appsec_jira_ticket_description),
@@ -302,11 +294,7 @@
 
     logging.info("Request for threat model for project %s ", project_name)
 
-<<<<<<< HEAD
     jira_ticket_appsec = jira.create_issue(project='ATP',
-=======
-    jira_ticket_appsec = jira.create_issue(project='DSEC',
->>>>>>> 4ef4333c
                                            summary=appsec_jira_ticket_summury,
                                            description=str(
                                                appsec_jira_ticket_description),
@@ -317,11 +305,8 @@
     slack_channels_list = ['#dsp-security', '#appsec-internal']
     for channel in slack_channels_list:
         slacknotify.slacknotify_threat_model(slack_token, channel, security_champion,
-<<<<<<< HEAD
                                              request_type, project_name, jira_instance, jira_ticket_appsec, 'ATP')
-=======
-                                             request_type, project_name, jira_instance, jira_ticket_appsec, 'DSEC')
->>>>>>> 4ef4333c
+
 
     return ''
 
