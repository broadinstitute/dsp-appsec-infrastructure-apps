"""
This module
- sends a new service requirements request
        - creates a new product in Defect Dojo
        - optionally creates a Jira Ticket
        - notifies several Slack channels about service requirements request
- sends request to scan a GCP project against the CIS Benchmark
- get results from BigQuery for a scanned GCP project
- send a request for threat model
- scan a service via ZAP tool
"""
#!/usr/bin/env python3

import json
import logging
import os
import re
import threading
from typing import List
from urllib.parse import urlparse

import requests
from flask import Response, request
from flask_api import FlaskAPI
from flask_cors import cross_origin
from google.cloud import bigquery, firestore, pubsub_v1
from jira import JIRA
from trigger import parse_tags

import parse_data as parse_json_data
import slacknotify
from github_repo_dispatcher import github_repo_dispatcher

# Env variables
dojo_host = os.getenv('dojo_host')  # get Defect Dojo URL
dojo_user = os.getenv('dojo_user')
dojo_api_key = os.getenv('dojo_api_key')
slack_token = os.getenv('slack_token')
github_token = os.getenv('github_token', None)
github_org = os.getenv('github_org', None)
github_repo = os.getenv('github_repo', None)
github_event = os.getenv('github_event', "sdarq")
jira_username = os.getenv('jira_username')
jira_api_token = os.getenv('jira_api_token')
jira_instance = os.getenv('jira_instance')
sdarq_host = os.getenv('sdarq_host')
dojo_host_url = os.getenv('dojo_host_url')
firestore_collection = os.getenv('firestore_collection')
topic_name = os.environ['JOB_TOPIC']
pubsub_project_id = os.environ['PUBSUB_PROJECT_ID']
zap_topic_name = os.environ['ZAP_JOB_TOPIC']

# Create headers for DefectDojo API call
headers = {
    "content-type": "application/json",
    "Authorization": f"Token {dojo_api_key}",
}

app = FlaskAPI(__name__)

# Instantiate the Jira backend wrapper
global jira
jira = JIRA(basic_auth=(jira_username, jira_api_token),
            options={'server': jira_instance})

client = bigquery.Client()
db = firestore.Client()


@app.route('/health/', methods=['GET'])
def health():
    """
    Check health for ingress
    Args:
        None
    Returns:
        200 status
    """
    return ''


@app.route('/submit/', methods=['POST'])
@cross_origin(origins=sdarq_host)
def submit():
    """
    Send new product to DefectDojo,
    create Jira ticket in teams board (optional),
    create Jira ticket in appsec team board for TM
    Args:
        formatted_jira_description
    Returns:
        200 status
    """
    json_data = request.get_json()
    dojo_name = json_data['Service']
    security_champion = json_data['Security champion']
    product_type = 1
    products_endpoint = f"{dojo_host_url}api/v2/products/"
    slack_channels_list = ['#dsp-security', '#appsec-internal']
    jira_project_key = "DSEC"

    # Create a Jira ticket for Threat Model in Appsec team board
    architecture_diagram = json_data['Architecture Diagram']
    github_url = json_data['Github URL']
    appsec_jira_ticket_description = github_url + '\n' + architecture_diagram
    appsec_jira_ticket_summury = 'Threat Model request ' + dojo_name

    jira_ticket_appsec = jira.create_issue(project=jira_project_key,
                                           summary=appsec_jira_ticket_summury,
                                           description=str(
                                               appsec_jira_ticket_description),
                                           issuetype={'name': 'Task'})
    logging.info("Jira ticket in appsec board created")

    # Create a Jira ticket if user chooses a Jira project
    if 'JiraProject' in json_data:
        project_key_id = json_data['JiraProject']
        jira_description = json.dumps(
            json_data['Ticket_Description']).strip('[]')

        formatted_jira_description = jira_description.strip(
            '", "').replace('", "', '\n-')

        jira_ticket = jira.create_issue(project=project_key_id,
                                        summary='New security requirements issue',
                                        description=str(
                                            formatted_jira_description),
                                        issuetype={'name': 'Task'})
        logging.info("Jira ticket in %s board created", project_key_id)

        # Delete Ticket_Description from json
        del json_data['Ticket_Description']

        # Create DefectDojo product
        data = {'name': dojo_name, 'description': parse_json_data.prepare_dojo_input(
            json_data), 'prod_type': product_type}
        res = requests.post(products_endpoint,
                            headers=headers, data=json.dumps(data))
        res.raise_for_status()
        product_id = res.json()['id']

        logging.info("Product created: %s", dojo_name)

        # Set Slack notification
        for channel in slack_channels_list:
            slacknotify.slacknotify_jira(channel, dojo_name, security_champion,
                                         product_id, dojo_host_url, jira_instance,
                                         project_key_id, jira_ticket)

    else:
        # Create DefectDojo product
        data = {'name': dojo_name, 'description': parse_json_data.prepare_dojo_input(
            json_data), 'prod_type': product_type}
        res = requests.post(products_endpoint,
                            headers=headers, data=json.dumps(data))
        res.raise_for_status()
        product_id = res.json()['id']

        logging.info("Product created: %s", dojo_name)

        # When Jira ticket creation is not selected
        for channel in slack_channels_list:
            slacknotify.slacknotify(
                channel, dojo_name, security_champion, product_id, dojo_host_url)

    if github_token and github_org and github_repo:
        github_repo_dispatcher(github_token, github_org,
                               github_repo, github_event, json_data)

    return ''


@app.route('/cis_results/', methods=['POST'])
@cross_origin(origins=sdarq_host)
def cis_results():
    """
    Get CIS results for a specific google project
    Args:
        project_id: GCP project that will be scanned for security configurations
    Returns:
        json: Security scan results for given project_id
    """
    project_id_encoded = request.get_data()
    project_id = project_id_encoded.decode("utf-8")
    pattern = "^[a-z0-9][a-z0-9-_]{4,28}[a-z0-9]$"
    project_id_edited = project_id.strip('-').replace('-', '_')

    logging.info(
        "Request to read CIS scanner results for project %s ", project_id_edited)

    if re.match(pattern, project_id_edited):
        table_id = u"{0}.{1}.{2}".format(
            pubsub_project_id, 'cis', project_id_edited)
        try:
            client.get_table(table_id)
            sql_query = "SELECT table_id, FORMAT_TIMESTAMP('%m-%d-%G %T',TIMESTAMP_MILLIS(last_modified_time)) AS last_modified_date FROM `{0}.cis.__TABLES__` WHERE table_id=@tableid".format(
                str(pubsub_project_id))
            job_config = bigquery.QueryJobConfig(
                query_parameters=[
                    bigquery.ScalarQueryParameter(
                        "tableid", "STRING", project_id_edited)
                ])
            query_job_table = client.query(sql_query, job_config=job_config)
            query_job_table.result()
            table_data = [dict(row) for row in query_job_table]
<<<<<<< HEAD
            sql_query_2 = "SELECT * FROM `{0}.cis.{1}` ORDER BY id".format(str(pubsub_project_id),
                                                                           str(project_id_edited))
=======
            sql_query_2 = "SELECT * FROM `{0}.cis.{1}` ORDER BY id".format(
                str(pubsub_project_id), str(project_id_edited))
>>>>>>> 53e179f3
            query_job = client.query(sql_query_2)
            query_job.result()
            findings = [dict(row) for row in query_job]
            table = json.dumps({'findings': findings, 'table': table_data},
                               indent=4, default=str)
            return table
        except Exception:
            status_code = 404
            notfound = f"""
            This Google project is not found! Did you make sure to supply the right GCP Project ID?
            You can verify the ID of the project you want to scan by running the following command:
            gcloud config list project --format='value(core.project)'
            """
            return Response(json.dumps({'statusText': notfound}), status=status_code, mimetype='application/json')


@app.route('/cis_scan/', methods=['POST'])
@cross_origin(origins=sdarq_host)
def cis_scan():
    """
    Scans a specific google project
    """
    json_data = request.get_json()
    user_project_id = json_data['project_id']
    pattern = "^[a-z0-9][a-z0-9-_]{4,28}[a-z0-9]$"
    message = ""
    results_url = f"{sdarq_host}/cis/results?project_id={user_project_id}"
    message = message.encode("utf-8")

    if re.match(pattern, user_project_id):
        publisher = pubsub_v1.PublisherClient()
        topic_path = publisher.topic_path(pubsub_project_id, topic_name)
        user_proj = user_project_id.replace('-', '_')
        logging.info(
            "Request to assess security posture for project %s ", user_proj)
        db.collection(firestore_collection).document(user_proj)
        if 'slack_channel' in json_data:
            slack_channel = f"#{json_data['slack_channel']}"
            publisher.publish(topic_path,
                              data=message,
                              GCP_PROJECT_ID=user_project_id,
                              SLACK_CHANNEL=slack_channel,
                              SLACK_RESULTS_URL=results_url,
                              FIRESTORE_COLLECTION=firestore_collection)
        else:
            publisher.publish(topic_path,
                              data=message,
                              GCP_PROJECT_ID=user_project_id,
                              FIRESTORE_COLLECTION=firestore_collection)

    callback_done = threading.Event()

    def on_snapshot(doc_snapshots: List[firestore.DocumentSnapshot], _changes, _read_time):
        for doc in doc_snapshots:
            if doc.exists:
                callback_done.set()
                return

    user_proj = user_project_id.replace('-', '_')
    doc_ref = db.collection(firestore_collection).document(user_proj)
    doc_ref.delete()
    doc_watch = doc_ref.on_snapshot(on_snapshot)
    callback_done.wait(timeout=3600)
    doc_watch.unsubscribe()
    doc = doc_ref.get()

    check_dict = doc.to_dict()
    if check_dict:
        status_code = 404
        text_message = check_dict['Error']
        doc_ref.delete()
        return Response(json.dumps({'statusText': text_message}), status=status_code, mimetype='application/json')
    else:
        doc_ref.delete()
        return ''


@app.route('/request_tm/', methods=['POST'])
@cross_origin(origins=sdarq_host)
def request_tm():
    """
    Creates a request for threat model for a specific service
    Creates a Jira ticket and notifies team in Slack
    Args:
        JSON data supplied by user
    """
    user_data = request.get_json()
    security_champion = user_data['Eng']
    request_type = user_data['Type']
    project_name = user_data['Name']
    slack_channels_list = ['#dsp-security', '#appsec-internal']
    jira_project_key = "DSEC"

    appsec_jira_ticket_summury = user_data['Type'] + user_data['Name']
    appsec_jira_ticket_description = user_data['Diagram'] + '\n' + \
        user_data['Document'] + '\n' + user_data['Github']

    logging.info("Request for threat model for project %s ", project_name)

    jira_ticket_appsec = jira.create_issue(project=jira_project_key,
                                           summary=appsec_jira_ticket_summury,
                                           description=str(
                                               appsec_jira_ticket_description),
                                           issuetype={'name': 'Task'})
    logging.info(
        "Jira ticket in appsec board for project %s threat model", project_name)

    for channel in slack_channels_list:
        slacknotify.slacknotify_threat_model(channel, security_champion,
                                             request_type, project_name, jira_instance, jira_ticket_appsec, jira_project_key)

    return ''


@app.route('/zap_scan/', methods=['POST'])
@cross_origin(origins=sdarq_host)
def zap_scan():
    """
    Scan a service via ZAP tool
    Args:
        Json file
    Returns:
        200 if a Zap Scan is triggered
        404 if project not found
    """
    json_data = request.get_json()
    message = b""
    user_supplied_url = json_data['URL']
    dev_slack_channel = f"#{json_data['slack_channel']}"
    endpoint = f"{dojo_host_url}api/v2/endpoints/"

    publisher = pubsub_v1.PublisherClient()
    zap_topic_path = publisher.topic_path(pubsub_project_id, zap_topic_name)

    res = requests.get(endpoint, headers=headers, timeout=30)
    res.raise_for_status()
    endpoints = res.json()["results"]

    if not re.match(r'^(http|https)://', user_supplied_url):
        user_supplied_url = 'https://' + user_supplied_url

    parsed_user_url = urlparse(user_supplied_url)
    for endpoint in endpoints:
        if endpoint['host'] == parsed_user_url.netloc:
            service_codex_project, default_slack_channel, service_scan_type = parse_tags(
                endpoint)
            if endpoint['path'] == None:
                service_full_endpoint = f"{endpoint['protocol']}://{endpoint['host']}"
            else:
                service_full_endpoint = f"{endpoint['protocol']}://{endpoint['host']}{endpoint['path']}"
            severities = parse_json_data.parse_severities(
                json_data['severities'])
            publisher.publish(zap_topic_path,
                              data=message,
                              URL=service_full_endpoint,
                              CODEDX_PROJECT=service_codex_project,
                              SCAN_TYPE=service_scan_type.name,
                              SEVERITIES=severities,
                              SLACK_CHANNEL=dev_slack_channel)

            return ''
    else:
        status_code = 404
        text_message = f"""
        You should NOT run a security pentest against the URL you entered, or maybe it doesn't exist in AppSec list.
        """
        return Response(json.dumps({'statusText': text_message}), status=status_code, mimetype='application/json')


if __name__ == "__main__":
    app.run(host='127.0.0.1', port=int(os.getenv('PORT', 8080)))<|MERGE_RESOLUTION|>--- conflicted
+++ resolved
@@ -203,13 +203,8 @@
             query_job_table = client.query(sql_query, job_config=job_config)
             query_job_table.result()
             table_data = [dict(row) for row in query_job_table]
-<<<<<<< HEAD
-            sql_query_2 = "SELECT * FROM `{0}.cis.{1}` ORDER BY id".format(str(pubsub_project_id),
-                                                                           str(project_id_edited))
-=======
             sql_query_2 = "SELECT * FROM `{0}.cis.{1}` ORDER BY id".format(
                 str(pubsub_project_id), str(project_id_edited))
->>>>>>> 53e179f3
             query_job = client.query(sql_query_2)
             query_job.result()
             findings = [dict(row) for row in query_job]
