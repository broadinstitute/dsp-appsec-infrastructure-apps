--- conflicted
+++ resolved
@@ -25,11 +25,7 @@
 from flask_cors import cross_origin
 from google.cloud import bigquery, firestore, pubsub_v1
 from jira import JIRA
-<<<<<<< HEAD
 from trigger import parse_tags 
-=======
-from trigger import parse_tags
->>>>>>> d4674f40
 
 import parse_data as parse_json_data
 import slacknotify
@@ -352,7 +348,6 @@
 
     parsed_user_url = urlparse(user_supplied_url)
     for endpoint in endpoints:
-<<<<<<< HEAD
         if endpoint['host'] == parsed_user_url.netloc:
             service_codex_project, default_slack_channel, service_scan_type = parse_tags(endpoint)
             if endpoint['path'] == None:
@@ -367,21 +362,7 @@
                             SCAN_TYPE=service_scan_type.name,
                             SEVERITIES=severities,
                             SLACK_CHANNEL=dev_slack_channel)
-=======
-        if endpoint['host'] == parsed_user_url.netloc or endpoint['host'] == parsed_user_url.path:
-            service_codex_project, default_slack_channel, service_scan_type = parse_tags(
-                endpoint)
-            service_full_endpoint = f"{endpoint['protocol']}://{endpoint['host']}"
-            severities = parse_json_data.parse_severities(
-                json_data['severities'])
-            publisher.publish(zap_topic_path,
-                              data=message,
-                              URL=service_full_endpoint,
-                              CODEDX_PROJECT=service_codex_project,
-                              SCAN_TYPE=service_scan_type.name,
-                              SEVERITIES=severities,
-                              SLACK_CHANNEL=dev_slack_channel)
->>>>>>> d4674f40
+
             return ''
     else:
         status_code = 404
