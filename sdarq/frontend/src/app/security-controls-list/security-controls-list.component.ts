import { Component, OnInit } from '@angular/core';
import { GetSecurityControlsService } from '../services/get-security-controls.service'
import { ServiceSecurityControl } from '../models/service-security-control.model';


@Component({
  selector: 'app-security-controls-list',
  templateUrl: './security-controls-list.component.html',
  styleUrls: ['./security-controls-list.component.css']
})
export class SecurityControlsListComponent implements OnInit {

  serviceSecurityControl: ServiceSecurityControl[];
  // tslint:disable-next-line
<<<<<<< HEAD
  headElements = ['Service', 'Product', 'Contact', 'Dev URL', 'Sourcecode', 'Vulnerability Managment', 'DefectDojo', 'Threat Model', 'Docker Scan', 'Manual Pentest', 'DAST', 'CIS scan', 'Dependecies scan'];
=======
  headElements = ['Service', 'Product', 'Contact', 'Dev URL', 'Sourcecode', 'Vulnerability Managment', 'DefectDojo', 'Docker Scan', 'Manual Pentest', 'DAST', 'CIS scan', 'Dependecies scan'];
>>>>>>> 37edc6c9
  sourceclear_results: boolean;
  searchString: any;

  constructor(private getSecurityControls: GetSecurityControlsService) { }

  ngOnInit() {
    this.getResults()
  }

  trivyShowValue(docker_scan) {
    if (docker_scan === true) {
      return '<i class="fas fa-check fa-1x" ></i>'
    } else {
      return '<i class="fas fa-times fa-1x color"></i>'
    }
  }

  burpShowValue(burp) {
    if (burp === true) {
      return '<i class="fas fa-check fa-1x "></i>'
    } else {
      return '<i class="fas fa-times fa-1x"></i>'
    }
  }

  threatmodelShowValue(threat_model) {
    if (threat_model === true) {
      return '<i class="fas fa-check fa-1x"></i>'
    } else {
      return '<i class="fas fa-times fa-1x"></i>'
    }
  }

  zapShowValue(zap) {
    if (zap === true) {
      return '<i class="fas fa-check fa-1x"></i>'
    } else {
      return '<i class="fas fa-times fa-1x"></i>'
    }
  }

  cisscannerShowValue(cis_scanner) {
    if (cis_scanner === true) {
      return '<i class="fas fa-check fa-1x"></i>'
    } else {
      return '<i class="fas fa-times fa-1x"></i>'
    }
  }

  sourceclearShowValue(sourceclear) {
    if (sourceclear === true) {
      this.sourceclear_results = true;
    } else {
      this.sourceclear_results = false;
      return '<i class="fas fa-times fa-1x"></i>'
    }
  }


  getResults() {
    this.getSecurityControls.getAllSecurityControls().subscribe((serviceSecurityControl: ServiceSecurityControl []) => {
      this.serviceSecurityControl = serviceSecurityControl;
    },
      (serviceSecurityControl) => {
      });
  }
}

<|MERGE_RESOLUTION|>--- conflicted
+++ resolved
@@ -12,11 +12,8 @@
 
   serviceSecurityControl: ServiceSecurityControl[];
   // tslint:disable-next-line
-<<<<<<< HEAD
   headElements = ['Service', 'Product', 'Contact', 'Dev URL', 'Sourcecode', 'Vulnerability Managment', 'DefectDojo', 'Threat Model', 'Docker Scan', 'Manual Pentest', 'DAST', 'CIS scan', 'Dependecies scan'];
-=======
-  headElements = ['Service', 'Product', 'Contact', 'Dev URL', 'Sourcecode', 'Vulnerability Managment', 'DefectDojo', 'Docker Scan', 'Manual Pentest', 'DAST', 'CIS scan', 'Dependecies scan'];
->>>>>>> 37edc6c9
+
   sourceclear_results: boolean;
   searchString: any;
 
