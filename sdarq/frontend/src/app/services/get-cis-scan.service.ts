--- conflicted
+++ resolved
@@ -1,13 +1,7 @@
 import { Injectable } from '@angular/core';
-<<<<<<< HEAD
-import { Observable } from 'rxjs';
-import { HttpHeaders, HttpClient } from '@angular/common/http';
-import { map } from 'rxjs/operators';
-=======
 import { Observable, throwError } from 'rxjs';
 import { HttpHeaders, HttpClient } from '@angular/common/http';
 import { catchError } from 'rxjs/operators';
->>>>>>> b95c4a9e
 
 @Injectable({
   providedIn: 'root'
