--- conflicted
+++ resolved
@@ -27,14 +27,6 @@
       <div class="animated fadeInRight" *ngIf="showTable">
         <a mdbBtn color="primary" mdbWavesEffect (click)="saveAsCSV(projectFindings)">Download CSV file</a>
       </div>
-<<<<<<< HEAD
-=======
-    </div>
-    <div class="col"></div>
-    <div class="col">
-      <input type="text" class="form-control" name="searchString" placeholder="Search..." [(ngModel)]="searchString"
-        *ngIf="showTable" />
->>>>>>> 43cfa4a3
     </div>
     <div class="col">
       <p>Date: {{ latestDate.last_modified_time }}</p>
@@ -46,11 +38,6 @@
   </div>
   <br />
   <!-- start table  -->
-<<<<<<< HEAD
-  <div class="row">
-    <div class="col">
-=======
->>>>>>> 43cfa4a3
   <table mdbTable #tableEl="mdbTable" hover="true" striped="true" class="z-depth-1" class="animated fadeIn"
     *ngIf="showTable">
     <th *ngFor="let head of headElements" class="mdb-color darken-3 white-text">
