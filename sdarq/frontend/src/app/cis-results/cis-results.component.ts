--- conflicted
+++ resolved
@@ -2,7 +2,6 @@
 import { GetCisScanService } from '../services/get-cis-scan.service';
 import { ActivatedRoute } from '@angular/router';
 import { CsvDataService } from '../services/csv-data.service';
-declare var require: any
 
 @Component({
   selector: 'app-cis-results',
@@ -10,7 +9,6 @@
   styleUrls: ['./cis-results.component.css']
 })
 export class CisResultsComponent implements OnInit {
-
 
   result: any;
   projectFindings: any[];
@@ -27,9 +25,7 @@
   filename: string;
   table_name: any[];
   modified_date: any[];
-
   headElements = ['Benchmark', 'Id', 'Level', 'CVSS', 'Title', 'Failures', 'Description', 'Rationale', 'Refs'];
-  testi: any;
 
 
   constructor(private getProjectScan: GetCisScanService, private router: ActivatedRoute, private csvService: CsvDataService) { }
@@ -47,24 +43,9 @@
     const prefix = 'GCP_CIS_Results_'.concat(table_name.toString())
     const table = prefix.concat('_'.toString())
     this.filename = table.concat(modified_date.toString()).concat(format.toString())
-    this.csvService.exportToCsv(this.filename, this.ConvertToCSV(JSON.stringify(projectFindings), this.headElements))
+    this.csvService.exportToCsv(this.filename, this.csvService.ConvertToCSV(JSON.stringify(projectFindings), this.headElements))
 
   }
-
-  ConvertToCSV(json: string, fields: any): string {
-
-    const Json2csvParser = require('json2csv').parse;
-    let options: {
-    };
-    options = fields;
-    const csv = Json2csvParser(JSON.parse(json), options);
-<<<<<<< HEAD
-    return csv.split(/"",""/gm).join('\n');
-=======
-    return csv.split(/\[/gm).join(' ').split(/\]/gm).join(' ').split(/"",""/gm).join('\n');
->>>>>>> b3c0eabf
-  }
-
 
   private getResults(value) {
     this.getProjectScan.getCisScan(this.value).subscribe((data: any) => {
@@ -80,5 +61,4 @@
         this.showSpinner = false;
       });
   }
-
 }