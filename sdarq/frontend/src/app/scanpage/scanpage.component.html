<div class="jumbotron">
  <div class="container">
    <br>
    <br>
    <div class="row">
      <p class="lead">Whether you need to scan your Google Cloud project or a service, or you want to make sure you are
        doing the right thing from a security point of view, we've got you covered.
        To get started please select one of the following options.</p>
    </div>
    <br>
    <br>
    <div class="row">
      <br><br><br><br><br><br>
      <div class="col-sm">
        <mdb-card class="animated fadeIn finite">
          <mdb-card-body>
            <br>
            <p>
              <mdb-icon fas icon="dice-d20" size="3x" class="ml-2" aria-hidden="true"></mdb-icon>
            </p>
            <br>
            <mdb-card-title>
              <h4>GCP Project Security</h4>
            </mdb-card-title>
            <br>
            <mdb-card-text> My team is working with Google Cloud services and we want to make sure we are using these
              services in
              the right way from a security perspective.
            </mdb-card-text>
            <br>
            <button routerLink="/cis" mdbBtn type="button" color="primary" mdbWavesEffect>Start</button>
          </mdb-card-body>
        </mdb-card>
      </div>
      <div class="col-sm">
        <mdb-card class="animated fadeIn finite">
          <mdb-card-body>
            <br>
            <p>
              <mdb-icon fas icon="rocket" size="3x" class="ml-2" aria-hidden="true"></mdb-icon>
            </p>
            <br>
            <mdb-card-title>
              <h4>Scan Service</h4>
            </mdb-card-title>
            <br>
<<<<<<< HEAD
            <mdb-card-text>My team is working with a service and we want to make sure we are using this service doesn't
=======
            <mdb-card-text>My team is working with a service and we want to make sure this service doesn't
>>>>>>> d4674f40
              have any OWASP vulnerability.
            </mdb-card-text>
            <br>
            <button routerLink="/scan-service" mdbBtn type="button" color="primary" mdbWavesEffect>Start</button>
          </mdb-card-body>
        </mdb-card>
      </div>
    </div>
  </div>
</div><|MERGE_RESOLUTION|>--- conflicted
+++ resolved
@@ -44,11 +44,7 @@
               <h4>Scan Service</h4>
             </mdb-card-title>
             <br>
-<<<<<<< HEAD
-            <mdb-card-text>My team is working with a service and we want to make sure we are using this service doesn't
-=======
             <mdb-card-text>My team is working with a service and we want to make sure this service doesn't
->>>>>>> d4674f40
               have any OWASP vulnerability.
             </mdb-card-text>
             <br>
