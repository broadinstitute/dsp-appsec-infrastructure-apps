--- conflicted
+++ resolved
@@ -405,27 +405,18 @@
   padding: .5rem 1rem !important;
 }
 
-<<<<<<< HEAD
+.green-color {
+  color:green !important;
+  }
+
+.red-color {
+  color: #d50a0a !important;
+}
+
 .fa-2x {
   font-size: 1.55em !important;
-=======
-.green-color {
-  color:green !important;
-  }
-
-.red-color {
-  color: #d50a0a !important;
-}
-
-.fa-2x {
-  font-size: 1.75em !important;
->>>>>>> 42632757
 }
 
 .fa-3x {
   font-size: 2.1em !important;
-<<<<<<< HEAD
-} 
-=======
-}
->>>>>>> 42632757
+} 