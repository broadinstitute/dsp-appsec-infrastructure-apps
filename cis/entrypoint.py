#!/usr/bin/env python3
"""
This module
- scans a GCP project with Inspec GCP CIS Benchmark
- records results into a BigQuery table
- optionally notifies a Slack channel about results
- optionally records completion in a Firestore doc
"""

import datetime
import json
import logging
import os
import subprocess
from typing import Any, List

import slack
from google.cloud import bigquery, firestore, resource_manager

BENCHMARK_PROFILE = 'inspec-gcp-cis-benchmark'


def benchmark(target_project_id: str):
    """
    Runs Inspec GCP CIS benchmark on `target_project_id`,
    and returns the parsed results.
    """
    logging.info("Running %s for %s", BENCHMARK_PROFILE, target_project_id)
    proc = subprocess.run([
        'inspec', 'exec', 'inspec-gcp-cis-benchmark',
        '-t', 'gcp://', '--reporter', 'json',
        '--input', f'gcp_project_id={target_project_id}',
    ], capture_output=True, text=True, check=False)

    # normal exit codes as documented at
    # https://www.inspec.io/docs/reference/cli
    if proc.returncode not in (0, 100, 101):
        logging.error(proc.stderr)
        raise subprocess.CalledProcessError(proc.returncode, proc.args)

    for out in proc.stdout.splitlines():
        if out.startswith('{'):
            return target_project_id, json.loads(out)['profiles']
    return None


def parse_profiles(target_project_id: str, profiles):
    """
    Parses scan results into a table structure for BigQuery.
    """
    profile = None
    version: str = ''
    for prof in profiles:
        if prof['name'] == 'inspec-gcp':
            version = prof['version']
        elif prof['name'] == BENCHMARK_PROFILE:
            profile = prof
    if not profile or not version:
        raise ValueError(
            'Unable to determine profile or version from scan results')

    title: str = profile['title']
    rows = []
    for ctrl in profile['controls']:
        failures = []
        for res in ctrl['results']:
            if res['status'] != 'failed' or 'exception' in res:
                continue
            failures.append(
                res['code_desc']
                .replace(f'[{target_project_id}] ', '', 1)
                .replace('cmp == nil', 'be empty')
                .replace('cmp ==', 'equal')
            )
        if not failures:
            continue

        rationale = ''
        for desc in ctrl['descriptions']:
            if desc['label'] != 'rationale':
                continue
            rationale = desc['data']

        tags = ctrl['tags']
        refs = collect_refs(ctrl['refs'], [])

        rows.append({
            'id': tags['cis_gcp'],
            'level': tags['cis_level'],
            'impact': str(ctrl['impact']),
            'title': ctrl['title'],
            'failures': failures,
            'description': ctrl['desc'],
            'rationale': rationale,
            'refs': refs,
        })

    return title, version, rows


def collect_refs(refs: list, urls: List[str]):
    """
    Recursively collects reference URLs.
    """
    for ref in refs:
        if 'url' in ref:
            urls.append(ref['url'])
        if 'ref' in ref and isinstance(ref['ref'], list):
            collect_refs(ref['ref'], urls)
    return urls


def load_bigquery(target_project_id: str, dataset_id: str, table_desc: str, version: str, rows: List[Any]):
    """
    Loads scan results into a BigQuery table.
    """
    table_id = target_project_id.replace('-', '_')

    if not rows:
        return table_id

    client = bigquery.Client()
    table_ref = client.dataset(dataset_id).table(table_id)

    f = bigquery.SchemaField
    schema = (
        f('id', 'STRING', mode='REQUIRED'),
        f('level', 'INTEGER', mode='REQUIRED'),
        f('impact', 'STRING', mode='REQUIRED'),
        f('title', 'STRING', mode='REQUIRED'),
        f('failures', 'STRING', mode='REPEATED'),
        f('description', 'STRING', mode='REQUIRED'),
        f('rationale', 'STRING', mode='REQUIRED'),
        f('refs', 'STRING', mode='REPEATED'),
    )
    job_config = bigquery.LoadJobConfig(
        schema=schema,
        write_disposition=bigquery.WriteDisposition.WRITE_TRUNCATE,
        time_partitioning=bigquery.TimePartitioning(
            type_=bigquery.TimePartitioningType.DAY,
        ),
        labels={
            'gcp-project': target_project_id,
            'inspec-version': version.replace('.', '_'),
        },
    )

    job = client.load_table_from_json(rows, table_ref, job_config=job_config)
    job.result()  # wait for completion
    logging.info("Loaded %s rows into %s.%s",
                 job.output_rows, dataset_id, table_id)

    # update table description
    table = bigquery.Table(table_ref)
    table.description = table_desc
    client.update_table(table, ['description'])

    return table_id


def firestore_report(collection_id: str, table_id: str):
    """
    Records scan completion into a Firestore document.
    """
    client = firestore.Client()
    doc_ref = client.collection(collection_id).document(table_id)
    doc_ref.set({})


def slack_notify(target_project_id: str, slack_token: str, slack_channel: str, results_url: str):
    """
    Posts a notification about results to Slack.
    """
    client = slack.WebClient(slack_token)
    client.chat_postMessage(
        channel=slack_channel,
        attachments=[{"blocks": [
            {
                "type": "section",
                "text": {
                    "type": "mrkdwn",
                    "text": "Check `{0}` CIS scan results :spiral_note_pad:" .format(target_project_id)
                }
            },
            {
                "type": "actions",
                "elements": [
                    {
                        "type": "button",
                        "text": {
                            "type": "plain_text",
                            "text": "Get results"
                        },
                        "url": results_url,
                    }
                ]
            }], "color": "#0731b0"}]
    )


def find_highs(rows: List[Any], slack_channel: str, slack_token: str, target_project_id: str):
    """
    Find high vulnerabilities from GCP project scan.

    Args:
       List of project findings, slack channel, slack token
    Returns:
        None
    """
    records = []
    for row in rows:
        if float(row['impact']) > 0.6:
            records.append({
                'impact': row['impact'],
                'title': row['title'],
                'description': row['description']
            })
    if records:
        slack_notify_high(records, slack_token, slack_channel, target_project_id)


def slack_notify_high(records: str, slack_token: str, slack_channel: str, target_project_id: str):
    """
    Post notifications in Slack
    about high findings
    """
    client = slack.WebClient(slack_token)
    for row in records:
        client.chat_postMessage(
            channel=slack_channel,
            attachments=[{"blocks": [
                {
                    "type": "section",
                    "text": {
                        "type": "mrkdwn",
                        "text": "* | High finding in  `{0}` GCP project* :gcpcloud: :" .format(target_project_id)
                    }
                },
                {
                    "type": "divider"
                },
                {
                    "type": "section",
                    "text": {
                        "type": "mrkdwn",
                        "text": "*Impact*: `{0}`" .format(str(float(row['impact'])*10))

                    }
                },
                {
                    "type": "section",
                    "text": {
                        "type": "mrkdwn",
                        "text": "*Title*: `{0}`" .format(row['title'])

                    }
                },
                {
                    "type": "section",
                    "text": {
                        "type": "mrkdwn",
                        "text": "*Description* `{0}`" .format(row['description'])

                    }
                },
                {
                    "type": "divider"
                },
                {
                    "type": "context",
                    "elements": [
                        {
                            "type": "image",
                            "image_url":
                            "https://platform.slack-edge.com/img/default_application_icon.png",
                            "alt_text": "slack"
                        },
                        {
                            "type": "mrkdwn",
                            "text": "*GCP* Project Weekly Scan"
                        }
                    ]
                }
            ],
                          "color": "#C31818"}]
        )


def validate_project(target_project_id: str):
    """
    Checks if GCP `project_id` exists via Resource Manager API.
    Raises a NotFound error if not and writes it to Firestore
    """
    client = resource_manager.Client()
    client.fetch_project(target_project_id)


def main():
    """
    Implements the entrypoint.
    """
    # configure logging
    logging.basicConfig(level=logging.INFO)

    # parse inputs
    target_project_id = os.environ['TARGET_PROJECT_ID'] # required
    dataset_id = os.environ['BQ_DATASET']  # required
    slack_token = os.getenv('SLACK_TOKEN')
    slack_channel = os.getenv('SLACK_CHANNEL') # slack channel if provided from user
    slack_results_url = os.getenv('SLACK_RESULTS_URL')
    fs_collection = os.getenv('FIRESTORE_COLLECTION')

<<<<<<< HEAD
    try:
        # validate inputs
        validate_project(project_id)

        # scan and load results into BigQuery
        title, version, rows = parse_profiles(*benchmark(project_id))
        table_id = load_bigquery(project_id, dataset_id, title, version, rows)

        # post to Slack, if specified
        if slack_token and slack_channel and slack_results_url:
            slack_notify(project_id, slack_token, slack_channel, slack_results_url)
=======
    # validate inputs
    validate_project(target_project_id)

    # scan and load results into BigQuery
    title, version, rows = parse_profiles(*benchmark(target_project_id))
    table_id = load_bigquery(target_project_id, dataset_id, title, version, rows)

    # post to Slack, if specified
    if slack_token and slack_channel and slack_results_url:
        slack_notify(target_project_id, slack_token, slack_channel, slack_results_url)
        find_highs(rows, slack_channel, slack_token, target_project_id)
>>>>>>> c459db7c

        if fs_collection:
            firestore_report(fs_collection, table_id)

    except (Exception) as error:
        client = firestore.Client()
        doc_ref = client.collection(fs_collection).document(project_id)
        doc_ref.set({u'Time': datetime.datetime.now(),
                     u'Error': u'{}'.format(error)})
        print(Exception)
        raise error

if __name__ == '__main__':
    main()<|MERGE_RESOLUTION|>--- conflicted
+++ resolved
@@ -7,7 +7,6 @@
 - optionally records completion in a Firestore doc
 """
 
-import datetime
 import json
 import logging
 import os
@@ -219,7 +218,7 @@
         slack_notify_high(records, slack_token, slack_channel, target_project_id)
 
 
-def slack_notify_high(records: str, slack_token: str, slack_channel: str, target_project_id: str):
+def slack_notify_high(records: List[Any], slack_token: str, slack_channel: str, target_project_id: str):
     """
     Post notifications in Slack
     about high findings
@@ -289,7 +288,7 @@
 def validate_project(target_project_id: str):
     """
     Checks if GCP `project_id` exists via Resource Manager API.
-    Raises a NotFound error if not and writes it to Firestore
+    Raises a NotFound error if not.
     """
     client = resource_manager.Client()
     client.fetch_project(target_project_id)
@@ -310,40 +309,27 @@
     slack_results_url = os.getenv('SLACK_RESULTS_URL')
     fs_collection = os.getenv('FIRESTORE_COLLECTION')
 
-<<<<<<< HEAD
     try:
         # validate inputs
-        validate_project(project_id)
+        validate_project(target_project_id)
 
         # scan and load results into BigQuery
-        title, version, rows = parse_profiles(*benchmark(project_id))
-        table_id = load_bigquery(project_id, dataset_id, title, version, rows)
+        title, version, rows = parse_profiles(*benchmark(target_project_id))
+        table_id = load_bigquery(target_project_id, dataset_id, title, version, rows)
 
         # post to Slack, if specified
         if slack_token and slack_channel and slack_results_url:
-            slack_notify(project_id, slack_token, slack_channel, slack_results_url)
-=======
-    # validate inputs
-    validate_project(target_project_id)
-
-    # scan and load results into BigQuery
-    title, version, rows = parse_profiles(*benchmark(target_project_id))
-    table_id = load_bigquery(target_project_id, dataset_id, title, version, rows)
-
-    # post to Slack, if specified
-    if slack_token and slack_channel and slack_results_url:
-        slack_notify(target_project_id, slack_token, slack_channel, slack_results_url)
-        find_highs(rows, slack_channel, slack_token, target_project_id)
->>>>>>> c459db7c
-
+            slack_notify(target_project_id, slack_token, slack_channel, slack_results_url)
+            find_highs(rows, slack_channel, slack_token, target_project_id)
+        # create Firestore document, if specified
         if fs_collection:
             firestore_report(fs_collection, table_id)
 
+    # writes an error in Firestore document if an exception occurs
     except (Exception) as error:
         client = firestore.Client()
-        doc_ref = client.collection(fs_collection).document(project_id)
-        doc_ref.set({u'Time': datetime.datetime.now(),
-                     u'Error': u'{}'.format(error)})
+        doc_ref = client.collection(fs_collection).document(table_id)
+        doc_ref.set({u'Error': u'{}'.format(error)})
         print(Exception)
         raise error
 
