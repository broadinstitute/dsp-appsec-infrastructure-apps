terraform {
  backend "gcs" {
    prefix = "appsec-apps"
  }
}

provider "google" {
  project = var.project
  region  = var.region
}

provider "google-beta" {
  project = var.project
  region  = var.region
}

resource "google_project_service" "firestore" {
  service            = "firestore.googleapis.com"
  disable_on_destroy = false
}

resource "google_project_service" "servicenetworking" {
  service            = "servicenetworking.googleapis.com"
  disable_on_destroy = false
}

### VPC

resource "google_compute_network" "gke" {
  name                    = var.cluster_name
  auto_create_subnetworks = false
}

resource "google_compute_subnetwork" "gke" {
  name          = var.cluster_name
  network       = google_compute_network.gke.self_link
  ip_cidr_range = "10.2.0.0/16"
}

<<<<<<< HEAD
resource "google_compute_global_address" "sql" {
  name          = "${var.cluster_name}-sql"
=======

resource "google_compute_global_address" "mysql" {
  name          = "${var.cluster_name}-mysql"
  purpose       = "VPC_PEERING"
  address_type  = "INTERNAL"
  prefix_length = 24
  network       = google_compute_network.gke.id
}

resource "google_compute_global_address" "postgres" {
  name          = "${var.cluster_name}-postgres"
>>>>>>> 073ca378
  purpose       = "VPC_PEERING"
  address_type  = "INTERNAL"
  prefix_length = 24
  network       = google_compute_network.gke.id
}

resource "google_service_networking_connection" "sql" {
<<<<<<< HEAD
  network                 = google_compute_network.gke.id
  service                 = "servicenetworking.googleapis.com"
  reserved_peering_ranges = [google_compute_global_address.sql.name]
=======
  network = google_compute_network.gke.id
  service = "servicenetworking.googleapis.com"

  reserved_peering_ranges = [
    google_compute_global_address.mysql.name,
    google_compute_global_address.postgres.name,
  ]

  depends_on = [
    google_project_service.servicenetworking,
  ]
>>>>>>> 073ca378
}

### GKE cluster node Service Account

module "node_sa" {
  source       = "./modules/service-account"
  account_id   = "gke-node-${var.cluster_name}"
  display_name = "GKE node identity for ${var.cluster_name} cluster"
  roles = [
    "roles/logging.logWriter",
    "roles/monitoring.metricWriter",
    "roles/monitoring.viewer",
  ]
}

### Google Container Registry

resource "google_container_registry" "gcr" {
  location = "US"
}

resource "google_storage_bucket_iam_member" "gcr_viewers" {
  for_each = {
    node_sa         = "serviceAccount:${module.node_sa.email}"
    bastion_host_sa = "serviceAccount:${module.bastion_host_sa.email}"
  }
  bucket = google_container_registry.gcr.id
  role   = "roles/storage.objectViewer"
  member = each.value
}

### GKE cluster

resource "google_container_cluster" "cluster" {
  provider = google-beta

  name           = var.cluster_name
  location       = var.region
  node_locations = var.zones

  network         = google_compute_network.gke.self_link
  subnetwork      = google_compute_subnetwork.gke.self_link
  networking_mode = "VPC_NATIVE"
  ip_allocation_policy {}

  dynamic "master_authorized_networks_config" {
    for_each = toset([0])
    content {
      dynamic "cidr_blocks" {
        for_each = toset(var.master_autorized_networks)
        content {
          cidr_block = cidr_blocks.value
        }
      }
    }
  }

  initial_node_count       = 1
  remove_default_node_pool = true
  enable_shielded_nodes    = true

  release_channel {
    channel = "REGULAR"
  }

  workload_identity_config {
    identity_namespace = "${var.project}.svc.id.goog"
  }

  network_policy {
    enabled = true
  }

  addons_config {
    network_policy_config {
      disabled = false
    }
    config_connector_config {
      enabled = true
    }
    istio_config {
      disabled = true
    }
  }
}

# This pool will be used for kube-system, Knative and
# Config Connector Pods, in place of the default one
# (such that any changes to it will not require
# re-creation of the cluster)

module "system_node_pool" {
  source = "./modules/node-pool"

  name            = "system"
  location        = var.region
  cluster         = google_container_cluster.cluster.name
  service_account = module.node_sa.email

  initial_node_count = 3
  machine_type       = "e2-small"
}

# This pool will be used for the application Pods,
# with GKE Sandbox and Cluster Autoscaler enabled

module "apps_node_pool" {
  source = "./modules/node-pool"

  name            = "apps"
  location        = var.region
  cluster         = google_container_cluster.cluster.name
  service_account = module.node_sa.email

  machine_type   = "n1-highmem-2"
  max_node_count = var.max_app_node_count
  enable_sandbox = true
}

# This preemptible node pool will be used for batch workloads,
# with GKE Sandbox and Cluster Autoscaler enabled

module "batch_node_pool" {
  source = "./modules/node-pool"

  name            = "batch"
  location        = var.region
  cluster         = google_container_cluster.cluster.name
  service_account = module.node_sa.email

  min_node_count = 0
  max_node_count = var.max_batch_node_count

  preemptible    = true
  enable_sandbox = true
}

### Config Connector Service Account and Role

module "cnrm_sa" {
  source       = "./modules/service-account"
  account_id   = "cnrm-system-${var.cluster_name}"
  display_name = "GKE Config Connector identity for ${var.cluster_name} cluster"
  roles = [
    google_project_iam_custom_role.cnrm_sa.id,
  ]
}

resource "google_project_iam_custom_role" "cnrm_sa" {
  role_id     = replace("cnrm-system-${var.cluster_name}", "-", "_")
  title       = "AppSec Apps Config Connector"
  description = "Grants access to manage GCP resources via GKE Config Connector in ${var.cluster_name} cluster"
  permissions = [
    "bigquery.datasets.get",
    "bigquery.datasets.create",
    "bigquery.datasets.update",
    "bigquery.datasets.getIamPolicy",
    "bigquery.datasets.setIamPolicy",
    "cloudsql.instances.get",
    "cloudsql.instances.list",
    "cloudsql.instances.create",
    "cloudsql.instances.update",
    "cloudsql.databases.get",
    "cloudsql.databases.list",
    "cloudsql.databases.create",
    "cloudsql.databases.update",
    "cloudsql.users.list",
    "cloudsql.users.create",
    "cloudsql.users.update",
    "compute.disks.get",
    "compute.disks.list",
    "compute.disks.create",
    "compute.disks.setLabels",
    "compute.disks.update",
    "compute.globalAddresses.get",
    "compute.globalAddresses.create",
    "compute.globalAddresses.setLabels",
    "compute.globalAddresses.delete",
    "compute.regionOperations.get",
    "compute.resourcePolicies.get",
    "compute.resourcePolicies.list",
    "compute.resourcePolicies.create",
    "compute.resourcePolicies.use",
    "compute.securityPolicies.get",
    "compute.securityPolicies.create",
    "compute.securityPolicies.update",
    "compute.securityPolicies.delete",
    "dns.changes.get",
    "dns.changes.create",
    "dns.managedZones.get",
    "dns.managedZones.create",
    "dns.managedZones.update",
    "dns.resourceRecordSets.list",
    "dns.resourceRecordSets.create",
    "dns.resourceRecordSets.update",
    "dns.resourceRecordSets.delete",
    "iam.serviceAccounts.get",
    "iam.serviceAccounts.list",
    "iam.serviceAccounts.create",
    "iam.serviceAccounts.update",
    "iam.serviceAccounts.delete",
    "iam.serviceAccounts.getIamPolicy",
    "iam.serviceAccounts.setIamPolicy",
    "monitoring.timeSeries.create",
    "pubsub.topics.get",
    "pubsub.topics.create",
    "pubsub.topics.attachSubscription",
    "pubsub.topics.update",
    "pubsub.topics.delete",
    "pubsub.topics.getIamPolicy",
    "pubsub.topics.setIamPolicy",
    "pubsub.subscriptions.get",
    "pubsub.subscriptions.create",
    "pubsub.subscriptions.update",
    "pubsub.subscriptions.delete",
    "pubsub.subscriptions.getIamPolicy",
    "pubsub.subscriptions.setIamPolicy",
    "resourcemanager.projects.getIamPolicy",
    "resourcemanager.projects.setIamPolicy",
  ]
}

resource "google_service_account_iam_member" "cnrm_sa_ksa_binding" {
  service_account_id = module.cnrm_sa.name
  role               = "roles/iam.workloadIdentityUser"
  member             = "serviceAccount:${var.project}.svc.id.goog[cnrm-system/cnrm-controller-manager-${var.global_namespace}]"
}

### Outputs

output "region" {
  value = var.region
}

output "cluster" {
  value = google_container_cluster.cluster.name
}

output "cnrm_sa" {
  value = module.cnrm_sa.email
}

output "sql_network" {
  value = google_service_networking_connection.sql.network
}<|MERGE_RESOLUTION|>--- conflicted
+++ resolved
@@ -37,10 +37,6 @@
   ip_cidr_range = "10.2.0.0/16"
 }
 
-<<<<<<< HEAD
-resource "google_compute_global_address" "sql" {
-  name          = "${var.cluster_name}-sql"
-=======
 
 resource "google_compute_global_address" "mysql" {
   name          = "${var.cluster_name}-mysql"
@@ -52,7 +48,6 @@
 
 resource "google_compute_global_address" "postgres" {
   name          = "${var.cluster_name}-postgres"
->>>>>>> 073ca378
   purpose       = "VPC_PEERING"
   address_type  = "INTERNAL"
   prefix_length = 24
@@ -60,11 +55,6 @@
 }
 
 resource "google_service_networking_connection" "sql" {
-<<<<<<< HEAD
-  network                 = google_compute_network.gke.id
-  service                 = "servicenetworking.googleapis.com"
-  reserved_peering_ranges = [google_compute_global_address.sql.name]
-=======
   network = google_compute_network.gke.id
   service = "servicenetworking.googleapis.com"
 
@@ -76,7 +66,6 @@
   depends_on = [
     google_project_service.servicenetworking,
   ]
->>>>>>> 073ca378
 }
 
 ### GKE cluster node Service Account
